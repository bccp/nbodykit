--- conflicted
+++ resolved
@@ -486,7 +486,6 @@
 
     return da.map_blocks(mass_to_radius, mass, redshift, dtype=mass.dtype)
 
-<<<<<<< HEAD
 def IDToPosition(ID, strides, scale, shift, sizes):
     """
     Convert ID to position assuming a regular grid labelling scheme.
@@ -532,7 +531,6 @@
 
     ID, _  = da.broadcast_arrays(ID[:, None], numpy.ones(3))
     return da.map_blocks(id_to_position, ID, dtype='f8')
-=======
 
 def VectorProjection(vector, direction):
     r"""
@@ -562,8 +560,6 @@
 
     return projection
 
->>>>>>> 376c9d78
-
 # deprecated functions
 vstack = deprecate("nbodykit.transform.vstack", StackColumns, "nbodykit.transform.StackColumns")
 concatenate = deprecate("nbodykit.transform.concatenate", ConcatenateSources, "nbodykit.transform.ConcatenateSources")

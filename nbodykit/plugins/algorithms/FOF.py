from nbodykit.extensionpoints import Algorithm, DataSource
import logging
import numpy

# for output
import h5py
import bigfile

class FOFAlgorithm(Algorithm):
    plugin_name = "FOF"
    
    def __init__(self, datasource, linklength, without_labels=False, nmin=32):
        pass
    
    @classmethod
<<<<<<< HEAD
    def register(cls):
        s = cls.schema
        s.description = "Friend of Friend halo finder"
        
        s.add_argument("datasource", type=DataSource.from_config,
            help='`DataSource` objects to run FOF against; run --list-datasource for specifics')
        s.add_argument("linklength", type=float, help='the link length in terms of mean particle sep')
        s.add_argument("without_labels", type=bool, help='do not store labels')
        s.add_argument("nmin", type=int, help='minimum number of particles in a halo')
=======
    def register(kls):
        from nbodykit.extensionpoints import DataSource

        p = kls.parser
        p.description = "Friend of Friend halo finder"
        p.add_argument("datasource", type=DataSource.fromstring, 
                        help='`DataSource` objects to run FOF against; run --list-datasource for specifics')
        p.add_argument("linklength", type=float, metavar='0.02', help='Link length')
        p.add_argument("--absolute", action='store_true',  help='If set, the linking length is in absolute units. The default is in relative to mean particle separation.')
        p.add_argument("--without-labels", action='store_true', help='Do not store labels')
        p.add_argument("--nmin", type=int, default=32, help='minimum number of particles in a halo')
>>>>>>> c86bbc5c
        
    def run(self):
        from nbodykit import fof
        # convert to absolute length
        if not self.absolute:
            if not hasattr(self.datasource, 'TotalLength'):
                logging.info("Playing DataSource to measure TotalLength. " +
                      "DataSource `%s' shall be fixed to add a TotalLength attribute", self.datasource)
                [[junk]] = self.datasource.read(['Position'], {}, full=True)
                TotalLength = self.comm.allreduce(len(junk))
                del junk
            else:
                TotalLength = self.datasource.TotalLength
            ll = self.linklength * (self.datasource.BoxSize.prod() / self.datasource.TotalLength) ** 0.3333333
        else:
            ll = self.linklength

        labels = fof.fof(self.datasource, ll, self.nmin, self.comm)
        catalog = fof.fof_catalogue(self.datasource, labels, self.comm)

        Ntot = self.comm.allreduce(len(labels))
        if self.without_labels:
            return catalog, Ntot
        else:
            return catalog, labels, Ntot

    def save(self, output, data):
        if self.without_labels:
            catalog, Ntot = data
        else:
            catalog, labels, Ntot = data

        if self.comm.rank == 0:
            with h5py.File(output, 'w') as ff:
                # do not create dataset then fill because of
                # https://github.com/h5py/h5py/pull/606

                dataset = ff.create_dataset(
                    name='FOFGroups', data=catalog
                    )
                dataset.attrs['Ntot'] = Ntot
                dataset.attrs['LinkLength'] = self.linklength
                dataset.attrs['BoxSize'] = self.datasource.BoxSize

        if not self.without_labels:
            output = output.replace('.hdf5', '.labels')
            bf = bigfile.BigFileMPI(self.comm, output, create=True)
            with bf.create_from_array("Label", labels, Nfile=(self.comm.size + 7)// 8) as bb:
                bb.attrs['LinkLength'] = self.linklength
                bb.attrs['Ntot'] = Ntot
                bb.attrs['BoxSize'] = self.datasource.BoxSize
        return

<|MERGE_RESOLUTION|>--- conflicted
+++ resolved
@@ -9,11 +9,10 @@
 class FOFAlgorithm(Algorithm):
     plugin_name = "FOF"
     
-    def __init__(self, datasource, linklength, without_labels=False, nmin=32):
+    def __init__(self, datasource, linklength, absolute=False, without_labels=False, nmin=32):
         pass
     
     @classmethod
-<<<<<<< HEAD
     def register(cls):
         s = cls.schema
         s.description = "Friend of Friend halo finder"
@@ -21,21 +20,10 @@
         s.add_argument("datasource", type=DataSource.from_config,
             help='`DataSource` objects to run FOF against; run --list-datasource for specifics')
         s.add_argument("linklength", type=float, help='the link length in terms of mean particle sep')
+        s.add_argument("--absolute", type=bool,
+            help='If set, the linking length is in absolute units. The default is in relative to mean particle separation.')
         s.add_argument("without_labels", type=bool, help='do not store labels')
         s.add_argument("nmin", type=int, help='minimum number of particles in a halo')
-=======
-    def register(kls):
-        from nbodykit.extensionpoints import DataSource
-
-        p = kls.parser
-        p.description = "Friend of Friend halo finder"
-        p.add_argument("datasource", type=DataSource.fromstring, 
-                        help='`DataSource` objects to run FOF against; run --list-datasource for specifics')
-        p.add_argument("linklength", type=float, metavar='0.02', help='Link length')
-        p.add_argument("--absolute", action='store_true',  help='If set, the linking length is in absolute units. The default is in relative to mean particle separation.')
-        p.add_argument("--without-labels", action='store_true', help='Do not store labels')
-        p.add_argument("--nmin", type=int, default=32, help='minimum number of particles in a halo')
->>>>>>> c86bbc5c
         
     def run(self):
         from nbodykit import fof

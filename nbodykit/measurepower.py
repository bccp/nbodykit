import numpy

from pypm.particlemesh import ParticleMesh
from pypm.transfer import TransferFunction
from mpi4py import MPI

def AnisotropicCIC(comm, complex, w):
    for wi in w:
        tmp = (1 - 2. / 3 * numpy.sin(0.5 * wi) ** 2) ** 0.5
        complex[:] /= tmp

def measurepower(pm, complex, binshift=0.0, remove_cic="anisotropic", shotnoise=0.0):
    """ Measure power spectrum from density field painted on pm 

        The power spectrum is measured in bins of k, from 0 to the Nyquist (Nmesh / 2)
        The units is consistent with the units of the BoxSize.

        Parameters
        ----------
        pm : ParticleMesh
            A particle mesh object

        complex: array_like
            the complex fourier space field to measure power from.

        binshift   : float
            shift the center of bins by this fraction if a bin width
        remove_cic : string
            can be "anisotropic", "isotropic", and "none".
            the default is anisotropic which is the proper way to remove cloud in cell
            kernel
        shotnoise : 0.0
            remove the shot noise contribution from the final power spectrum
            The shot noise is (pm.BoxSize) ** 3 / Ntot, where Ntot is the total
            number of particles.
            
        Notes
        -----
        After the measurement the density field is destroyed.

    """
    pm.complex[:] = complex
 
    wout = numpy.empty(pm.Nmesh//2)
    psout = numpy.empty(pm.Nmesh//2)
<<<<<<< HEAD
=======
    Nout = numpy.empty(pm.Nmesh//2)
    kedges = numpy.empty(wout.size+1)
>>>>>>> d33f9f12
    
    def PowerSpectrum(comm, complex, w):

        wedges = numpy.linspace(0, numpy.pi, wout.size + 1, endpoint=True)
        wedges += binshift * wedges[1]

        w2edges = wedges ** 2

        wsum = numpy.zeros(len(psout))
        P = numpy.zeros(len(psout))
        N = numpy.zeros(len(psout))
        for row in range(complex.shape[0]):
            # pickup the singular plane that is single counted (r2c transform)
            singular = w[2][-1] == 0

            scratch = numpy.float64(w[0][row] ** 2)
            for wi in w[1:]:
                scratch = scratch + wi[0] ** 2

            # now scratch stores w ** 2
            if len(scratch.flat) == 0:
                # no data
                continue

            dig = numpy.digitize(scratch.flat, w2edges)

            # take the sum of w
            scratch **= 0.5
            # the singular plane is down weighted by 0.5
            scratch[singular] *= 0.5

            wsum1 = numpy.bincount(dig, weights=scratch.flat, minlength=wout.size + 2)[1: -1]
            wsum += wsum1

            # take the sum of weights
            scratch[...] = 1.0
            # the singular plane is down weighted by 0.5
            scratch[singular] = 0.5

            N1 = numpy.bincount(dig, weights=scratch.flat, minlength=wout.size + 2)[1: -1]
            N += N1

            # take the sum of power
            numpy.abs(complex[row], out=scratch)
            scratch[...] **= 2.0
            # the singular plane is down weighted by 0.5
            scratch[singular] *= 0.5

            P1 = numpy.bincount(dig, weights=scratch.flat, minlength=wout.size + 2)[1: -1]
            P += P1

        wsum = comm.allreduce(wsum, MPI.SUM)
        P = comm.allreduce(P, MPI.SUM)
        N = comm.allreduce(N, MPI.SUM)

        psout[:] = P / N 
        wout[:] = wsum / N
<<<<<<< HEAD
=======
        Nout[:] = N
        kedges[:] = wedges
>>>>>>> d33f9f12

    chain = [
        TransferFunction.NormalizeDC,
        TransferFunction.RemoveDC,
    ]

    if remove_cic == 'anisotropic':
        chain.append(AnisotropicCIC)

    chain.append(PowerSpectrum)
        
    # measure the raw power spectrum, nothing is removed.
    pm.transfer(chain)
    kout = wout * pm.Nmesh / pm.BoxSize
    psout *= (pm.BoxSize) ** 3

    if remove_cic == 'isotropic':
        tmp = 1.0 - 0.666666667 * numpy.sin(wout * 0.5) ** 2
        psout /= tmp

    psout -= shotnoise

    return kout, psout, Nout, kedges*pm.Nmesh/pm.BoxSize
    
def measure2Dpower(pm, complex, binshift=0.0, remove_cic="anisotropic", shotnoise=0.0, Nmu=5):
    """ Measure 2D power spectrum P(k,mu) from density field painted on pm 

        The power spectrum is measured in bins of k and mu. The k bins extend 
        from 0 to the Nyquist (Nmesh / 2), with the units consistent with 
        the units of the BoxSize. The mu range extends from 0 to 1.

        Parameters
        ----------
        pm : ParticleMesh
            A particle mesh object

        complex: array_like
            the complex fourier space field to measure power from.

        binshift   : float
            shift the center of bins by this fraction if a bin width
        remove_cic : string
            can be "anisotropic", "isotropic", and "none".
            the default is anisotropic which is the proper way to remove cloud in cell
            kernel
        shotnoise : 0.0
            remove the shot noise contribution from the final power spectrum
            The shot noise is (pm.BoxSize) ** 3 / Ntot, where Ntot is the total
            number of particles.
        Nmu : int
            The number of mu bins to use when binning in the power spectrum. 
            
        Notes
        -----
        After the measurement the density field is destroyed.

    """
    Nfreq = pm.Nmesh//2
    
    pm.complex[:] = complex
    
    class PowerSpectrum2D(object):
    
        def __init__(self, k_bins, mu_bins):
            
            # Nmesh//2 is number of freq bins, Nmu is number of mu bins
            self.mu    = numpy.empty((k_bins, mu_bins))
            self.w     = numpy.empty((k_bins, mu_bins))
            self.power = numpy.empty((k_bins, mu_bins))
            self.N     = numpy.empty((k_bins, mu_bins))
            
            self.Nmu = mu_bins
            self.Nfreq = k_bins

            self.wedges = numpy.linspace(0, numpy.pi, self.Nfreq + 1, endpoint=True)
            self.wedges += binshift * self.wedges[1]
            # mu bin edges
            self.muedges = numpy.linspace(0, 1, self.Nmu+1, endpoint=True)
            
        def __call__(self, comm, complex, w):
            # freq bin edges
            w2edges = self.wedges ** 2
        
        
            ndims = (self.Nfreq+2, self.Nmu+2)
            musum = numpy.zeros(ndims[0]*ndims[1])
            wsum = numpy.zeros(ndims[0]*ndims[1])
            P = numpy.zeros(ndims[0]*ndims[1])
            N = numpy.zeros(ndims[0]*ndims[1])
            
            for row in range(complex.shape[0]):
                # pickup the singular plane that is single counted (r2c transform)
                singular = w[2][-1] == 0

                scratch = numpy.float64(w[0][row] ** 2)
                for wi in w[1:]:
                    scratch = scratch + wi[0] ** 2

                # now scratch stores w ** 2

                if len(scratch.flat) == 0:
                    # no data
                    continue

                dig_w = numpy.digitize(scratch.flat, w2edges)
            
                # make scratch just w
                scratch **= 0.5
            
                # store mu
                with numpy.errstate(invalid='ignore'):
                    mu = abs(w[-1][0]/scratch)
                dig_mu = numpy.digitize(mu.flat, self.muedges)
            
                # make the multi-index
                multi_index = numpy.ravel_multi_index([dig_w, dig_mu], ndims)
            
                # the singular plane is down weighted by 0.5
                scratch[singular] *= 0.5
                mu[singular] *= 0.5
            
                # the w sum
                wsum1 = numpy.bincount(multi_index, weights=scratch.flat, minlength=ndims[0]*ndims[1])
                wsum += wsum1
            
                # the mu sum
                musum1 = numpy.bincount(multi_index, weights=mu.flat, minlength=ndims[0]*ndims[1])
                musum += musum1
            
                # take the sum of weights
                scratch[...] = 1.0
                # the singular plane is down weighted by 0.5
                scratch[singular] = 0.5

                N1 = numpy.bincount(multi_index, weights=scratch.flat, minlength=ndims[0]*ndims[1])
                N += N1

                # take the sum of power
                numpy.abs(complex[row], out=scratch)
                scratch[...] **= 2.0
                # the singular plane is down weighted by 0.5
                scratch[singular] *= 0.5

                P1 = numpy.bincount(multi_index, weights=scratch.flat, minlength=ndims[0]*ndims[1])
                P += P1

            wsum = comm.allreduce(wsum, MPI.SUM)
            musum = comm.allreduce(musum, MPI.SUM)
            P = comm.allreduce(P, MPI.SUM)
            N = comm.allreduce(N, MPI.SUM)

            # reshape and slice to remove out of bounds points
            with numpy.errstate(invalid='ignore'):
                self.power[:] = (P / N).reshape(ndims)[1:-1, 1:-1]
                self.w[:] = (wsum / N).reshape(ndims)[1:-1, 1:-1]
                self.mu[:] = (musum / N).reshape(ndims)[1:-1, 1:-1]
                self.N[:] = N.reshape(ndims)[1:-1, 1:-1]

    chain = [
        TransferFunction.NormalizeDC,
        TransferFunction.RemoveDC,
    ]
    if remove_cic == 'anisotropic':
        chain.append(AnisotropicCIC)

    P = PowerSpectrum2D(Nfreq, Nmu)
    chain.append(P)
        
    # measure the raw power spectrum, nothing is removed.
    pm.transfer(chain)
    kout = P.w * pm.Nmesh / pm.BoxSize
    kedges = P.wedges * pm.Nmesh / pm.BoxSize
    P.power *= (pm.BoxSize) ** 3

    if remove_cic == 'isotropic':
        tmp = 1.0 - 0.666666667 * numpy.sin(wout * 0.5) ** 2
        P.power /= tmp

    P.power -= shotnoise

    return kout, P.mu, P.power, P.N, [kedges, P.muedges]
<|MERGE_RESOLUTION|>--- conflicted
+++ resolved
@@ -43,11 +43,6 @@
  
     wout = numpy.empty(pm.Nmesh//2)
     psout = numpy.empty(pm.Nmesh//2)
-<<<<<<< HEAD
-=======
-    Nout = numpy.empty(pm.Nmesh//2)
-    kedges = numpy.empty(wout.size+1)
->>>>>>> d33f9f12
     
     def PowerSpectrum(comm, complex, w):
 
@@ -105,11 +100,6 @@
 
         psout[:] = P / N 
         wout[:] = wsum / N
-<<<<<<< HEAD
-=======
-        Nout[:] = N
-        kedges[:] = wedges
->>>>>>> d33f9f12
 
     chain = [
         TransferFunction.NormalizeDC,

"""
Declare the :class:`PluginMount` base class and various extension points

To define a class as an extension point: 

1. Add a class decorator :meth:`@ExtensionPoint <ExtensionPoint>`

To define a plugin: 

1.  Subclass from the desired extension point class
2.  Define a class method `register` that declares
    the relevant attributes by calling 
    :func:`~nbodykit.utils.config.ConstructorSchema.add_argument` of 
    the class's :class:`~nbodykit.utils.config.ConstructorSchema`, 
    which is stored as the `schema` attribute
3.  Define a `plugin_name` class attribute
4.  Define the functions relevant for that extension point interface.
"""
from nbodykit.utils.config import autoassign, ConstructorSchema, ReadConfigFile, PluginParsingError
from nbodykit.distributedarray import ScatterArray

import numpy
from argparse import Namespace
import functools
import weakref

# MPI will be required because
# a plugin instance will be created for a MPI communicator.
from mpi4py import MPI

__all__ = []
extensionpoints = {} # collection of extensionpoints

algorithms  = Namespace()
datasources = Namespace()
painters    = Namespace()
transfers   = Namespace()

# private variable to store global MPI communicator 
# that all plugins are initialized with
_comm = MPI.COMM_WORLD
_cosmo = None

def get_nbkit_comm():
    """
    Return the global MPI communicator that all plugins 
    will be instantiated with (stored in `comm` attribute of plugin)
    """
    return _comm
    
def set_nbkit_comm(comm):
    """
    Set the global MPI communicator that all plugins 
    will be instantiated with (stored in `comm` attribute of plugin)
    """
    global _comm
    _comm = comm
    
def get_nbkit_cosmo():
    """
    Return the global Cosmology instance
    """
    return _cosmo
    
def set_nbkit_cosmo(cosmo):
    """
    Set the global Cosmology instance
    """
    global _cosmo
    _cosmo = cosmo

<<<<<<< HEAD
=======
class PluginInterface(object):
    """ 
    The basic interface of a plugin -- classes must implement
    the 'register' function
    """
    @classmethod
    def register(cls):
        """
        Register the plugin by updating the class schema
        """
        raise NotImplementedError

        
>>>>>>> 6f657948
def ExtensionPoint(registry):
    """ 
    Declares a class as an extension point, registering to registry 
    """
    def wrapped(cls):
        # this attribute will be used to detect
        # if the metaclass initializer is ran on the
        # extension point.

        cls.extensionpoint_name = cls.__name__

        # note that we are not keeping a reference to
        # the extensionpoint class here to avoid
        # a circular reference.
        cls = add_metaclass(PluginMount)(cls)
        cls.registry = registry

        # now add the extension point for book keeping
        extensionpoints[cls.__name__] = cls
        # also hack the __all__ variable for self-introspection.
        __all__.append(cls.__name__)
        return cls
    return wrapped

class PluginMount(type):
    """ 
    Metaclass for an extension point that provides the 
    methods to manage plugins attached to the extension point
    """
    def __init__(cls, name, bases, attrs):

        # we need to avoid plugin initialization on
        # the extensionpoint base classes.

        # If the name of the class is the same as the
        # extensionpoint_name we are shooting ourselves.

        if name == cls.extensionpoint_name: return

        if not hasattr(cls, 'plugin_name'):
            raise RuntimeError("Plugin class must carry a 'plugin_name'")

        if not hasattr(cls, 'register'):
            raise TypeError("Plugin class must declare a 'register' method")

        # register, if this plugin isn't yet
        if cls.plugin_name not in cls.registry:

            # initialize the schema and alias it
            if cls.__init__ == object.__init__:
                raise ValueError("please define an __init__ method for '%s'" %cls.__name__)

            # in python 2, __func__ needed to attach attributes to the real function; 
            # __func__ removed in python 3, so just attach to the function
            init = cls.__init__
            if hasattr(init, '__func__'):
                init = init.__func__

            # add a schema
            init.schema = ConstructorSchema()
            cls.schema = cls.__init__.schema

            # track names of classes
            setattr(cls.registry, cls.plugin_name, cls)

            # register the class
            cls.register()

            # configure the class __init__, attaching the comm, and optionally cosmo
            attach_cosmo = issubclass(cls, DataSourceBase)
            cls.__init__ = autoassign(init, attach_cosmo=attach_cosmo)

    def create(cls, plugin_name, use_schema=False, **kwargs):
        """
        Instantiate a plugin from this extension point,
        based on the name/value pairs passed as keywords.

        Optionally, cast the keywords values, using the types
        defined by the schema of the class we are creating

        Parameters
        ----------
        plugin_name: str
            the name of the plugin to instantiate
        use_schema : bool, optional
            if `True`, cast the kwargs that are defined in 
            the class schema before initializing. Default: `False`
        kwargs : (key, value) pairs
            the parameter names and values that will be
            passed to the plugin's __init__

        Returns
        -------
        plugin : 
            the initialized instance of `plugin_name`
        """
        if plugin_name not in cls.registry:
            raise ValueError("'%s' does not match the names of any loaded plugins" %plugin_name)
            
        klass = getattr(cls.registry, plugin_name)
        
        # cast the input values, using the class schema
        if use_schema:
            for k in kwargs:
                if k in klass.schema:
                    arg = klass.schema[k]
                    kwargs[k] = klass.schema.cast(arg, kwargs[k])
                        
        toret = klass(**kwargs)
        
        ### FIXME: not always using create!!
        toret.string = id(toret)
        return toret
        
    def from_config(cls, parsed): 
        """ 
        Instantiate a plugin from this extension point,
        based on the input `parsed` value, which is parsed
        directly from the YAML configuration file
        
        There are several valid input cases for `parsed`:
            1.  parsed: dict
                containing the key `plugin`, which gives the name of 
                the Plugin to load; the rest of the dictionary is 
                treated as arguments of the Plugin
            2.  parsed: dict
                having only one entry, with key giving the Plugin name
                and value being a dictionary of arguments of the Plugin
            3.  parsed: dict
                if `from_config` is called directly from a Plugin class, 
                then `parsed` can be a dictionary of the named arguments,
                with the Plugin name inferred from the class `cls`
            4.  parsed: str
                the name of a Plugin, which will be created with 
                no arguments
        """    
        try:    
            if isinstance(parsed, dict):
                if 'plugin' in parsed:
                    kwargs = parsed.copy()
                    plugin_name = kwargs.pop('plugin')
                    return cls.create(plugin_name, use_schema=True, **kwargs)
                elif len(parsed) == 1:
                    k = list(parsed.keys())[0]
                    if isinstance(parsed[k], dict):
                        return cls.create(k, use_schema=True, **parsed[k])
                    else:
                        raise PluginParsingError
                elif hasattr(cls, 'plugin_name'):
                    return cls.create(cls.plugin_name, use_schema=True, **parsed)
                else:
                    raise PluginParsingError
            elif isinstance(parsed, str):
                return cls.create(parsed)
            else:
                raise PluginParsingError
        except PluginParsingError as e:
            msg = '\n' + '-'*75 + '\n'
            msg += "failure to parse plugin from configuration using `from_config()`\n"
            msg += ("\nThere are several ways to initialize plugins from configuration files:\n"
                    "1. The plugin parameters are specified as a dictionary containing the key `plugin`,\n"
                    "   which gives the name of the plugin to load; the rest of the dictionary is\n"
                    "   passed to the plugin `__init__()` as keyword arguments\n"
                    "2. The plugin is specified as a dictionary having only one entry -- \n"
                    "   the key gives the plugin name and the value is a dict of arguments\n"
                    "   to be passed to the plugin `__init__()`\n"
                    "3. When `from_config()` is bound to a particular plugin class, only a dict\n"
                    "   of the `__init__()` arguments should be specified\n"
                    "4. The plugin is specified as a string, which gives the name of the plugin;\n"
                    "   the plugin will be created with no arguments\n")
            msg += '\n' + '-'*75 + '\n'
            e.args = (msg,)
            raise 
        except:
            raise
            
    def format_help(cls, *plugins):
        """
        Return a string specifying the `help` for each of the plugins
        specified, or all if none are specified
        """
        if not len(plugins):
            plugins = list(vars(cls.registry).keys())
            
        s = []
        for k in plugins:
            if not isplugin(k):
                raise ValueError("'%s' is not a valid Plugin name" %k)
            header = "Plugin : %s  ExtensionPoint : %s" % (k, cls.__name__)
            s.append(header)
            s.append("=" * (len(header)))
            s.append(getattr(cls.registry, k).schema.format_help())

        if not len(s):
            return "No available Plugins registered at %s" %cls.__name__
        else:
            return '\n'.join(s) + '\n'

# copied from six
def add_metaclass(metaclass):
    """
    Class decorator for creating a class with a metaclass
    in such a way that is compatible with both python 
    2 and 3
    """
    def wrapper(cls):
        orig_vars = cls.__dict__.copy()
        slots = orig_vars.get('__slots__')
        if slots is not None:
            if isinstance(slots, str):
                slots = [slots]
            for slots_var in slots:
                orig_vars.pop(slots_var)
        orig_vars.pop('__dict__', None)
        orig_vars.pop('__weakref__', None)
        return metaclass(cls.__name__, cls.__bases__, orig_vars)
    return wrapper

@ExtensionPoint(transfers)
class Transfer:
    """
    Mount point for plugins which apply a k-space transfer function
    to the Fourier transfrom of a datasource field
    
    Plugins of this type should provide the following attributes:

    plugin_name : str
        class attribute that defines the name of the plugin in 
        the registry
    
    register : classmethod
        a class method taking no arguments that updates the
        :class:`~nbodykit.utils.config.ConstructorSchema` with
        the arguments needed to initialize the class
    
    __call__ : method
        function that will apply the transfer function to the complex array
    """
    def __call__(self, pm, complex):
        """ 
        Apply the transfer function to the complex field
        
        Parameters
        ----------
        pm : ParticleMesh
            the particle mesh object which holds possibly useful
            information, i.e, `w` or `k` arrays
        complex : array_like
            the complex array to apply the transfer to
        """
        raise NotImplementedError

class DataStream(object):
    """
    A class to represent an open :class:`DataSource` stream.
    
    The class behaves similar to the built-in :func:`open` for 
    :obj:`file` objects. The stream is returned by calling 
    :func:`DataSource.open` and the class is written such that it 
    can be used with or without the `with` statement, similar to 
    the file :func:`open` function.
    
    Attributes
    ----------
    read : callable
        a method that returns an iterator that will iterate through
        the data source (either collectively or uncollectively), 
        returning the specified columns
    nread : int
        during each iteration of `read`, this will store the number
        of rows read from the data source
    """
    def __init__ (self, data, defaults={}):
        """
        Parameters
        ----------
        data : DataSource
            the DataSource that this stream returns data from
        defaults : dict
            dictionary of default values for the specified columns
        """
        # store the data and defaults
        self.data = data
        self.defaults = defaults
        self.nread = 0
        
        # store a weak reference to the private cache
        self._cacheref = data._cache
        if not self._cacheref.empty:
            self.nread = self._cacheref.total_size
            
    def __enter__ (self):
        return self
        
    def __exit__ (self, exc_type, exc_value, traceback):
        self.close()
        
    def close(self):
        """
        Close the DataStream; no `read` operations are
        allowed on closed streams
        """
        if not self.closed:
            del self._cacheref
        
    @property
    def closed(self):
        """
        Return whether or not the DataStream is closed
        """
        return not hasattr(self, '_cacheref')        
        
    def isdefault(self, name, data):
        """
        Return `True` if the input data is equal to the default
        value for this stream
        """
        if name in self.defaults:
            return self.defaults[name] == data[0]
        else:
            return False
        
    def read(self, columns, full=False):
        """
        Read the data corresponding to `columns`
        
        Parameters
        ----------
        columns : list
            list of strings giving the names of the desired columns
        full : bool, optional
            if `True`, any `bunchsize` parameters will be ignored, so 
            that each rank will read all of its specified data section
            at once; default is `False`
        
        Returns
        -------
        data : list
            a list of the data for each column in `columns`
        """
        if self.closed:
            raise ValueError("'read' operation on closed data stream")
            
        # return data from cache, if it's not empty
        if not self._cacheref.empty:
            
            # valid column names
            valid_columns = list(set(self._cacheref.columns)|set(self.defaults))
            
            # replace any missing columns with None
            data = []
            for i, col in enumerate(columns):
                if col in self._cacheref.columns:
                    data.append(self._cacheref[col])
                else:
                    data.append(None)
            
            # yield the blended data
            yield self._blend_data(columns, data, valid_columns, self._cacheref.local_size)
            
        # parallel read is defined
        else:
            # reset the number of rows read
            self.nread = 0
            
            # do the parallel read
            for data in self.data.parallel_read(columns, full=full):
                
                # determine the valid columns (where data is not None)
                valid_columns = []; indices = []
                for i, col in enumerate(columns):
                    if data[i] is not None:
                        valid_columns.append(col)
                        indices.append(i)
                valid_columns = list(set(valid_columns)|set(self.defaults))
                
                # verify data
                valid_data = [data[i] for i in indices]
                size = self.data._verify_data(valid_data)
                
                # update the number of rows read
                self.nread += self.data.comm.allreduce(size)
                
                # yield the blended data with defaults
                yield self._blend_data(columns, data, valid_columns, size)
                
    def _blend_data(self, columns, data, valid_columns, size):
        """
        Internal function to blend data that has been explicitly read
        and any default values that have been set. 
        
        Notes
        -----
        *   Default values are returned with the correct size but minimal
            memory usage using `stride_tricks` from `numpy.lib`
        *   This function will crash if a column is requested that the 
            data source does not provided and no default exists
        
        Parameters
        ----------
        columns : list
            list of the column names that are being returned
        data : list
            list of data corresponding to `columns`; if a column is not 
            supported, the element of data is `None`
        valid_columns : list
            the list of valid column names; the union of the columns supported
            by the data source and the default values
        size : int
            the size of the data we are returning
        
        Returns
        -------
        newdata : list
            the list of data with defaults blended in, if need be
        """
        newdata = []
        for i, col in enumerate(columns):
                        
            # this column is missing -- crash
            if col not in valid_columns:
                args = (col, str(valid_columns))
                raise DataSource.MissingColumn("column '%s' is unavailable; valid columns are: %s" %args)
            
            # we have this column
            else:
                # return read data, if not None
                if data[i] is not None:
                    newdata.append(data[i])
                # return the default
                else:
                    if col not in self.defaults:
                        raise RuntimeError("missing default value when trying to blend data")    
                        
                    # use stride_tricks to avoid memory usage
                    val = numpy.asarray(self.defaults[col])
                    d = numpy.lib.stride_tricks.as_strided(val, (size, val.size), (0, val.itemsize))
                    newdata.append(numpy.squeeze(d))
            
        return newdata
        
class DataCache(object):
    """
    A class to cache data in a manner that can be weakly
    referenced via `weakref`
    """
    def __init__(self, columns, data, local_size, total_size):
        """
        Parameters
        ----------
        columns : list of str
            the list of columns in the cache
        data : list of array_like
            a list of data for each column
        local_size : int
            the size of the data stored locally on this rank
        total_size : int
            the global size of the data
        """
        self.columns    = columns
        self.local_size = local_size
        self.total_size = total_size
    
        for col, d in zip(columns, data):
            setattr(self, col, d)
    
    @property
    def empty(self):
        """
        Return whether or not the cache is empty
        """
        return len(self.columns) == 0
        
    def __getitem__(self, col):
        if col in self.columns:
            return getattr(self, col)
        else:
            raise KeyError("no such column in DataCache; available columns: %s" %str(self.columns))    
    
    def __str__(self):
        return self.__repr__()
        
    def __repr__(self):
        return 'DataCache(%s)' %str(self.columns)

class DataSourceBase(object):

    @staticmethod
    def BoxSizeParser(value):
        """
        Read the `BoxSize, enforcing that the BoxSize must be a
        scalar or 3-vector

        Returns
        -------
        BoxSize : array_like
            an array of size 3 giving the box size in each dimension
        """
        boxsize = numpy.empty(3, dtype='f8')
        try:
            if isinstance(value, (tuple, list)) and len(value) != 3:
                raise ValueError
            boxsize[:] = value
        except:
            raise ValueError("DataSource `BoxSize` must be a scalar or three-vector")
        return boxsize
    pass

@ExtensionPoint(datasources)
class GridDataSource(DataSourceBase):
    def read(self, ix, iy):
        pass

@ExtensionPoint(datasources)
class DataSource(DataSourceBase):
    """
    Mount point for plugins which refer to the reading of input files.
    The `read` operation occurs on a :class:`DataStream` object, which
    is returned by :func:`~DataSource.open`.
    
    Default values for any columns to read can be supplied as a 
    dictionary argument to :func:`~DataSource.open`.
    
    Plugins of this type should provide the following attributes:

    plugin_name : str
        A class attribute that defines the name of the plugin in 
        the registry
    
    register : classmethod
        A class method taking no arguments that updates the
        :class:`~nbodykit.utils.config.ConstructorSchema` with
        the arguments needed to initialize the class
    
    readall: method
        A method to read all available data at once (uncollectively) 
        and cache the data in memory for repeated calls to `read`

    parallel_read: method
        A method to read data for complex, large data sets. The read
        operation shall be collective, with each yield generating 
        different sections of the data source on different ranks. 
        No caching of data takes places.
    
    Notes
    -----
    *   a :class:`~nbodykit.cosmology.Cosmology` instance can be passed to 
        any DataSource class via the `cosmo` keyword
    *   the data will be cached in memory if returned via :func:`~DataStream.readall`
    *   the default cache behavior is for the cache to persist while 
        an open DataStream remains, but the cache can be forced
        to persist via the :func:`DataSource.keep_cache` context manager
    """
    class MissingColumn(Exception):
        pass
            
    def _cache_data(self):
        """
        Internal function to cache the data from `readall`.
        
        This function performs the following actions:
        
             1. calls `readall` on the root rank
             2. scatters read data evenly across all ranks
             3. stores the scattered data as the `cache` attribute
             4. stores the total size of the data as the `size` attribute
             5. stores the available columns in the cache as `cached_columns`
             
        Returns
        -------
        success : bool
            if the call to `readall` is successful, returns `True`, else `False`
        """
        # rank 0 tries to readall, and tells everyone else if it succeeds
        success = False
        if self.comm.rank == 0:
            
            # read all available data
            try:
                data = self.readall()
                success = True
            except NotImplementedError:
                pass
            except Exception:
                import traceback
                raise Exception("an unknown exception occurred while trying to cache data via `readall`:\n"
                                "traceback:\n\n%s" %traceback.format_exc())
                
        # determine if readall was successful
        success = self.comm.bcast(success, root=0)
    
        # cache the data
        if success:
            
            columns = []; size = None
            if self.comm.rank == 0:
                columns = list(data.keys())
                data = [data[c] for c in columns] # store a list
            
            # everyone gets the column names
            columns = self.comm.bcast(columns, root=0)
        
            # verify the input data
            if self.comm.rank == 0:    
                size = self._verify_data(data)
            else:
                data = [None for c in columns]
        
            # everyone gets the total size
            size = self.comm.bcast(size, root=0)
        
            # scatter the data across all ranks
            # each rank caches only a part of the total data
            cache = []; local_sizes = []
            for d in data:
                cache.append(ScatterArray(d, self.comm, root=0))
                local_sizes.append(len(cache[-1]))
                
            # this should hopefully never fail (guaranted to have nonzero length)
            if not all(s == local_sizes[0] for s in local_sizes):
                raise RuntimeError("scattering data resulted in uneven lengths between columns")
            local_size = local_sizes[0]

            # the total collective size of the datasource
            self.size = size # this will persist, even if cache is deleted
            
            # return the cache
            return DataCache(columns, cache, local_size, size)
        else:
            return DataCache([], [], 0, 0) # empty cache

    def _verify_data(self, data):
        """
        Internal function to verify the input data by checking that: 
            
            1. `data` is not empty
            2. the sizes of each element of data are equal
        
        Parameters
        ----------
        data : list
            the list of data arrays corresponding to the requested columns
        
        Returns
        -------
        size : int
            the size of each element of `data`
        """
        # need some data
        if not len(data):
            raise ValueError('DataSource::read did not return any data')
        
        # make sure the number of rows in each column read is equal
        # columns has to have length >= 1, or we crashed already
        if not all(len(d) == len(data[0]) for d in data):
            raise RuntimeError("column length mismatch in DataSource::read")
        
        # return the size
        return len(data[0])
                    
    @property
    def _cache(self):
        """
        Internal cache property storing a `DataCache`. This is designed to 
        be accessed only by `DataStream` objects
        """
        # create the weakref dict if need be
        if not hasattr(self, '_weakcache'):
            self._weakcache = weakref.WeakValueDictionary()
            
        # create the DataCache if need be
        if 'cache' not in self._weakcache:
            cache = self._cache_data()
            self._weakcache['cache'] = cache
            
        return self._weakcache['cache']
<<<<<<< HEAD
=======
        
    @staticmethod
    def BoxSizeParser(value):
        """
        Read the `BoxSize`, enforcing that the BoxSize must be a 
        scalar or 3-vector
        
        Returns
        -------
        BoxSize : array_like
            an array of size 3 giving the box size in each dimension
        """
        boxsize = numpy.empty(3, dtype='f8')
        try:
            if isinstance(value, (tuple, list)) and len(value) != 3:
                raise ValueError
            boxsize[:] = value
        except:
            raise ValueError("DataSource `BoxSize` must be a scalar or three-vector")
        return boxsize
>>>>>>> 6f657948
    
    @property
    def size(self):
        """
        The total size of the DataSource.
        
        The user can set this explicitly (only once per datasource) 
        if the size is known before :func:`DataStream.read` is called
        """
        try:
            return self._size
        except:
            raise AttributeError("DataSource `size` is not known a priori (i.e., before the 'read' operation)")
    
    @size.setter
    def size(self, val):
        """
        Set the `size` attribute. This should only be set once
        """
        if not hasattr(self, '_size'):
            self._size = val
        else:
            if val != self._size:
                raise ValueError("DataSource `size` has already been set to a different value")
    
    def keep_cache(self):
        """
        A context manager that forces the DataSource cache to persist,
        even if there are no open DataStream objects. This will 
        prevent unwanted and unnecessary re-readings of the DataSource.

        The below example details the intended usage. In this example,
        the data is cached only once, and no re-reading of the data
        occurs when the second stream is opened.
        
        .. code-block:: python
        
            with datasource.keep_cache():
                with datasource.open() as stream1:
                    [[pos]] = stream1.read(['Position'], full=True)
                
                with datasource.open() as stream2:
                    [[vel]] = stream2.read(['Velocity'], full=True)
        """
        # simplest implementation is returning a stream
        return DataStream(self) 
    
    def open(self, defaults={}):
        """
        Open the DataSource by returning a DataStream from which
        the data can be read. 
        
        This function also specifies the default values for any columns
        that are not supported by the DataSource. The defaults are
        unique to each DataStream, but a DataSource can be opened
        multiple times (returning different streams) with different 
        default values
        
        Parameters
        ----------
        defaults : dict, optional
            a dictionary providing default values for a given column
        
        Returns
        -------
        stream : DataStream
            the stream object from which the data can be read via
            :func:`~DataStream.read` function
        """
        # note: if DataSource is already `open`, we can 
        # still get a new stream with different defaults
        return DataStream(self, defaults=defaults)
                             
    def readall(self):
        """ 
        Override to provide a method to read all available data at once 
        (uncollectively) and cache the data in memory for repeated 
        calls to `read`

        Notes
        -----
        *   By default, :func:`DataStream.read` calls this function on the
            root rank to read all available data, and then scatters
            the data evenly across all available ranks
        *   The intention is to reduce the complexity of implementing a 
            simple and small data source, for which reading all data at once
            is feasible
            
        Returns
        -------
        data : dict
            a dictionary of all supported data for the data source; keys
            give the column names and values are numpy arrays
        """
        raise NotImplementedError
        
    def parallel_read(self, columns, full=False):
        """ 
        Override this function for complex, large data sets. The read
        operation shall be collective, each yield generates different
        sections of the datasource. No caching of data takes places.
        
        If the DataSource does not provide a column in `columns`, 
        `None` should be returned.
        
        Notes
        -----
        *   This function will be called if :func:`DataStream.readall` is 
            not implemented
        *   The intention is for this function to handle complex and 
            large data sets, where parallel I/O across ranks is 
            required to avoid memory and I/O issues
            
        Parameters
        ----------
        columns : list of str
            the list of data columns to return
        full : bool, optional
            if `True`, any `bunchsize` parameters will be ignored, so 
            that each rank will read all of its specified data section
            at once
        
        Returns
        -------
        data : list
            a list of the data for each column in columns; if the data source
            does not provide a given column, that element should be `None`
        """
        raise NotImplementedError
        

@ExtensionPoint(painters)
class Painter:
    """
    Mount point for plugins which refer to the painting of data, i.e.,
    gridding a field to a mesh

    Plugins of this type should provide the following attributes:

    plugin_name : str
        A class attribute that defines the name of the plugin in 
        the registry
    
    register : classmethod
        A class method taking no arguments that updates the
        :class:`~nbodykit.utils.config.ConstructorSchema` with
        the arguments needed to initialize the class
    
    paint : method
        A method that performs the painting of the field.
    """
    def paint(self, pm, datasource):
        """ 
        Paint the DataSource specified to a mesh
    
        Parameters
        ----------
        pm : :class:`~pmesh.particlemesh.ParticleMesh`
            particle mesh object that does the painting
        datasource : DataSource
            the data source object representing the field to paint onto the mesh
            
        Returns
        -------
        stats : dict
            dictionary of statistics related to painting and reading of the DataSource
        """
        raise NotImplementedError

    def basepaint(self, pm, position, weight=None):
        """
        The base function for painting that is used by default. 
        This handles the domain decomposition steps that are necessary to 
        complete before painting.
        
        Parameters
        ----------
        pm : :class:`~pmesh.particlemesh.ParticleMesh`
            particle mesh object that does the painting
        position : array_like
            the position data
        weight : array_like, optional
            the weight value to use when painting
        """
        assert pm.comm == self.comm # pm must be from the same communicator!
        layout = pm.decompose(position)
        Nlocal = len(position)
        position = layout.exchange(position)
        if weight is not None:
            weight = layout.exchange(weight)
            pm.paint(position, weight)
        else:
            pm.paint(position) 
        return Nlocal 
        
@ExtensionPoint(algorithms)
class Algorithm:
    """
    Mount point for plugins which provide an interface for running
    one of the high-level algorithms, i.e, power spectrum calculation
    or FOF halo finder
    
    Plugins of this type should provide the following attributes:

    plugin_name : str
        A class attribute that defines the name of the plugin in 
        the registry
    
    register : classmethod
        A class method taking no arguments that updates the
        :class:`~nbodykit.utils.config.ConstructorSchema` with
        the arguments needed to initialize the class
    
    run : method
        function that will run the algorithm
    
    save : method
        save the result of the algorithm computed by :func:`Algorithm.run`
    """        
    def run(self):
        """
        Run the algorithm
        
        Returns
        -------
        result : tuple
            the tuple of results that will be passed to :func:`Algorithm.save`
        """
        raise NotImplementedError
    
    def save(self, output, result):
        """
        Save the results of the algorithm run
        
        Parameters
        ----------
        output : str
            the name of the output file to save results too
        result : tuple
            the tuple of results returned by :func:`Algorithm.run`
        """
        raise NotImplementedError
    
    @classmethod
    def parse_known_yaml(kls, name, stream):
        """
        Parse the known (and unknown) attributes from a YAML 
        configuration file, where `known` arguments must be part
        of the ConstructorSchema instance
        
        Parameters
        ----------
        name : str
            the name of the Algorithm 
        stream : str, file object
            the stream to read from
        
        Returns
        -------
        known : Namespace
            namespace holding the parsed values corresponding
            to the attributes of the specified algorithm's schema
        unknown : Namespace
            namespace holding the values that are not in the 
            algorithm's schema
        """
        # get the class for this algorithm name
        klass = getattr(kls.registry, name)
        
        # get the namespace from the config file
        return ReadConfigFile(stream, klass.schema)


<<<<<<< HEAD
=======
__valid__ = [DataSource, Painter, Transfer, Algorithm]

>>>>>>> 6f657948
def isplugin(name):
    """
    Return `True`, if `name` is a registered plugin for
    any extension point
    """
    for extname, ext in extensionpoints:
        if name in ext.registry: return True
    
    return False<|MERGE_RESOLUTION|>--- conflicted
+++ resolved
@@ -69,22 +69,6 @@
     global _cosmo
     _cosmo = cosmo
 
-<<<<<<< HEAD
-=======
-class PluginInterface(object):
-    """ 
-    The basic interface of a plugin -- classes must implement
-    the 'register' function
-    """
-    @classmethod
-    def register(cls):
-        """
-        Register the plugin by updating the class schema
-        """
-        raise NotImplementedError
-
-        
->>>>>>> 6f657948
 def ExtensionPoint(registry):
     """ 
     Declares a class as an extension point, registering to registry 
@@ -575,7 +559,7 @@
     @staticmethod
     def BoxSizeParser(value):
         """
-        Read the `BoxSize, enforcing that the BoxSize must be a
+        Read the `BoxSize`, enforcing that the BoxSize must be a 
         scalar or 3-vector
 
         Returns
@@ -591,6 +575,7 @@
         except:
             raise ValueError("DataSource `BoxSize` must be a scalar or three-vector")
         return boxsize
+
     pass
 
 @ExtensionPoint(datasources)
@@ -761,29 +746,6 @@
             self._weakcache['cache'] = cache
             
         return self._weakcache['cache']
-<<<<<<< HEAD
-=======
-        
-    @staticmethod
-    def BoxSizeParser(value):
-        """
-        Read the `BoxSize`, enforcing that the BoxSize must be a 
-        scalar or 3-vector
-        
-        Returns
-        -------
-        BoxSize : array_like
-            an array of size 3 giving the box size in each dimension
-        """
-        boxsize = numpy.empty(3, dtype='f8')
-        try:
-            if isinstance(value, (tuple, list)) and len(value) != 3:
-                raise ValueError
-            boxsize[:] = value
-        except:
-            raise ValueError("DataSource `BoxSize` must be a scalar or three-vector")
-        return boxsize
->>>>>>> 6f657948
     
     @property
     def size(self):
@@ -1056,12 +1018,6 @@
         # get the namespace from the config file
         return ReadConfigFile(stream, klass.schema)
 
-
-<<<<<<< HEAD
-=======
-__valid__ = [DataSource, Painter, Transfer, Algorithm]
-
->>>>>>> 6f657948
 def isplugin(name):
     """
     Return `True`, if `name` is a registered plugin for

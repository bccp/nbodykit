from runtests.mpi import MPITest
from nbodykit.lab import *
from nbodykit import setup_logging
from nbodykit.transform import ConstantArray
from numpy.testing import assert_allclose
import pytest

# debug logging
setup_logging("debug")

@MPITest([1, 4])
def test_sky_to_cartesian(comm):

    cosmo = cosmology.Planck15

    # make source
    s = RandomCatalog(csize=100, seed=42, comm=comm)

    # ra, dec, z
    s['z']   = s.rng.normal(loc=0.5, scale=0.1)
    s['ra']  = s.rng.uniform(low=110, high=260)
    s['dec'] = s.rng.uniform(low=-3.6, high=60)

    # make the position array
    s['Position1'] = transform.SkyToCartesian(s['ra'], s['dec'], s['z'], cosmo)

    # wrong name
    with pytest.warns(FutureWarning):
        s['Position0'] = transform.SkyToCartesion(s['ra'], s['dec'], s['z'], cosmo)

    s['Position1'] = transform.SkyToCartesian(s['ra'].compute(), s['dec'], s['z'], cosmo)

@MPITest([1, 4])
def test_cartesian_to_equatorial(comm):

    # make source
    s = UniformCatalog(nbar=10000, BoxSize=1.0, comm=comm)

    # get RA, DEC
    ra, dec = transform.CartesianToEquatorial(s['Position'], observer=[0.5, 0.5, 0.5])

    # check bounds
    assert ((ra >= 0.)&(ra < 360.)).all().compute()
    assert ((dec >= -90)&(dec < 90.)).all().compute()

    ra, dec = transform.CartesianToEquatorial(s['Position'], observer=[0.5, 0.5, 0.5], frame='galactic')

    # check bounds
    assert ((ra >= 0.)&(ra < 360.)).all().compute()
    assert ((dec >= -90)&(dec < 90.)).all().compute()

@MPITest([1, 4])
def test_cartesian_to_sky(comm):
    cosmo = cosmology.Planck15

    # make source
    s = UniformCatalog(nbar=10000, BoxSize=1.0, seed=42, comm=comm)

    # get RA, DEC, Z
    ra, dec, z = transform.CartesianToSky(s['Position'], cosmo, observer=[0.5, 0.5, 0.5])

    # reverse and check
    pos2 = transform.SkyToCartesian(ra, dec, z, cosmo, observer=[0.5, 0.5, 0.5])
    assert_allclose(s['Position'], pos2, rtol=1e-5, atol=1e-7)

    _ = transform.CartesianToSky(s['Position'].compute(), cosmo)

@MPITest([1, 4])
def test_cartesian_to_sky_galactic(comm):
    cosmo = cosmology.Planck15

    # make source
    s = UniformCatalog(nbar=10000, BoxSize=1.0, seed=42, comm=comm)

    # get RA, DEC, Z
    ra, dec, z = transform.CartesianToSky(s['Position'], cosmo, frame='galactic')

    ra1, dec1, z1 = transform.CartesianToSky(s['Position'].compute(), cosmo, frame='galactic')

    assert_allclose(ra, ra1)
    assert_allclose(dec, dec1)
    assert_allclose(z, z1)

    # reverse and check
    pos2 = transform.SkyToCartesian(ra, dec, z, cosmo, frame='galactic')
    numpy.testing.assert_allclose(s['Position'], pos2, rtol=1e-5)

@MPITest([1, 4])
def test_cartesian_to_sky_velocity(comm):
    cosmo = cosmology.Planck15

    # make source
    s = UniformCatalog(nbar=1e-5, BoxSize=1380., seed=42, comm=comm)

    # real-space redshift
    _, _, z_real = transform.CartesianToSky(s['Position'], cosmo,
                                            observer=[-1e3, -1e3, -1e3])
    # redshift-space redshift
    _, _, z_redshift = transform.CartesianToSky(s['Position'], cosmo,
                                                velocity=s['Velocity'],
                                                observer=[-1e3, -1e3, -1e3])

    numpy.testing.assert_allclose(z_real, z_redshift, rtol=1e-3)

    # bad z max value
    with pytest.raises(ValueError):
        _, _, z = transform.CartesianToSky(s['Position'], cosmo, observer=[-1e4, -1e4, -1e4], zmax=0.5)
        z = z.compute()



@MPITest([1, 4])
def test_stack_columns(comm):

    # make source
    s = RandomCatalog(csize=100, seed=42, comm=comm)

    # add x,y,z
    s['x'] = s.rng.uniform(0, 2600.)
    s['y'] = s.rng.uniform(0, 2600.)
    s['z'] = s.rng.uniform(0, 2600.)

    # stack
    s['Position'] = transform.StackColumns(s['x'], s['y'], s['z'])

    # test equality
    x, y, z = s.compute(s['x'], s['y'], s['z'])
    pos = numpy.vstack([x,y,z]).T
    numpy.testing.assert_array_equal(pos, s['Position'])

    # requires dask array
    s['Position'] = transform.StackColumns(x,y,z)

@MPITest([1, 4])
def test_halofuncs(comm):
    from nbodykit.cosmology import Planck15
    # make two sources
    # make source
    s = RandomCatalog(csize=300000, seed=42, comm=comm)

    s['mass'] = s.rng.uniform() * 1e13
    s['z'] = s.rng.uniform()

    r = transform.HaloRadius(s['mass'], redshift=s['z'], cosmo=Planck15)
    r.compute()
    r = transform.HaloConcentration(s['mass'], redshift=s['z'], cosmo=Planck15)
    r.compute()
    r = transform.HaloVelocityDispersion(s['mass'], redshift=s['z'], cosmo=Planck15)
    r.compute()
    r = transform.HaloRadius(s['mass'], redshift=0, cosmo=Planck15)
    r.compute()
    r = transform.HaloConcentration(s['mass'], redshift=0, cosmo=Planck15)
    r.compute()
    r = transform.HaloVelocityDispersion(s['mass'], redshift=0, cosmo=Planck15)
    r.compute()

@MPITest([1, 4])
def test_combine(comm):

    # make two sources
    s1 = UniformCatalog(3e-6, 2600, comm=comm)
    s2 = UniformCatalog(3e-6, 2600, comm=comm)

    # concatenate all columns
    cat = transform.ConcatenateSources(s1, s2)

    # check the size and columns
    assert cat.size == s1.size + s2.size
    assert set(cat.columns) == set(s1.columns)

    # only one column
    cat = transform.ConcatenateSources(s1, s2, columns='Position')
    pos = numpy.concatenate([numpy.array(s1['Position']), numpy.array(s2['Position'])], axis=0)
    numpy.testing.assert_array_equal(pos, cat['Position'])

    # fail on invalid column
    with pytest.raises(ValueError):
        cat = transform.ConcatenateSources(s1, s2, columns='InvalidColumn')

@MPITest([1])
def test_constarray(comm):
    a = ConstantArray(1.0, 1, chunks=1000)
    assert len(a) == 1
    assert a.shape == (1,)
    a = ConstantArray([1.0, 1.0], 1, chunks=1000)
    assert a.shape == (1, 2)

    a = ConstantArray([1.0, 1.0], 3, chunks=1000)
    assert a.shape == (3, 2)

<<<<<<< HEAD
@MPITest([1])
def test_idtoposition(comm):
    ID = [0, 1, 2, 3, 4, 5, 6, 7, 8]
    strides = [1, 4, 2]
    sizes = 2
    shift = 0.1
    scale = 10.
    pos = transform.IDToPosition(ID, strides=strides,
                                          sizes=sizes,
                                          shift=shift,
                                          scale=scale)
    numpy.testing.assert_array_equal(pos, [
        [0.1, 0.1, 0.1],
        [10.1, 0.1, 0.1],
        [0.1, 0.1, 10.1],
        [10.1, 0.1, 10.1],
        [0.1, 10.1, 0.1],
        [10.1, 10.1, 0.1],
        [0.1, 10.1, 10.1],
        [10.1, 10.1, 10.1],
        [0.1, 0.1, 0.1],
    ])
=======
@MPITest([1, 4])
def test_vector_projection(comm):
    cosmo = cosmology.Planck15

    # make source
    s = UniformCatalog(nbar=1e-5, BoxSize=1380., seed=42, comm=comm)

    x = transform.VectorProjection(s['Position'], [1, 0, 0])
    y = transform.VectorProjection(s['Position'], [0, 1, 0])
    z = transform.VectorProjection(s['Position'], [0, 0, 1])
    d = transform.VectorProjection(s['Position'], [1, 1, 1])

    nx = transform.VectorProjection(s['Position'], [-2, 0, 0])
    ny = transform.VectorProjection(s['Position'], [0, -2, 0])
    nz = transform.VectorProjection(s['Position'], [0, 0, -2])
    nd = transform.VectorProjection(s['Position'], [-2, -2, -2])

    numpy.testing.assert_allclose(x, s['Position'] * [1, 0, 0], rtol=1e-3)
    numpy.testing.assert_allclose(y, s['Position'] * [0, 1, 0], rtol=1e-3)
    numpy.testing.assert_allclose(z, s['Position'] * [0, 0, 1], rtol=1e-3)
    numpy.testing.assert_allclose(d[:, 0], s['Position'].sum(axis=-1) / 3., rtol=1e-3)

    numpy.testing.assert_allclose(nx, s['Position'] * [1, 0, 0], rtol=1e-3)
    numpy.testing.assert_allclose(ny, s['Position'] * [0, 1, 0], rtol=1e-3)
    numpy.testing.assert_allclose(nz, s['Position'] * [0, 0, 1], rtol=1e-3)
    numpy.testing.assert_allclose(nd[:, 0], s['Position'].sum(axis=-1) / 3., rtol=1e-3)
>>>>>>> 376c9d78
<|MERGE_RESOLUTION|>--- conflicted
+++ resolved
@@ -188,7 +188,6 @@
     a = ConstantArray([1.0, 1.0], 3, chunks=1000)
     assert a.shape == (3, 2)
 
-<<<<<<< HEAD
 @MPITest([1])
 def test_idtoposition(comm):
     ID = [0, 1, 2, 3, 4, 5, 6, 7, 8]
@@ -211,7 +210,7 @@
         [10.1, 10.1, 10.1],
         [0.1, 0.1, 0.1],
     ])
-=======
+
 @MPITest([1, 4])
 def test_vector_projection(comm):
     cosmo = cosmology.Planck15
@@ -237,5 +236,4 @@
     numpy.testing.assert_allclose(nx, s['Position'] * [1, 0, 0], rtol=1e-3)
     numpy.testing.assert_allclose(ny, s['Position'] * [0, 1, 0], rtol=1e-3)
     numpy.testing.assert_allclose(nz, s['Position'] * [0, 0, 1], rtol=1e-3)
-    numpy.testing.assert_allclose(nd[:, 0], s['Position'].sum(axis=-1) / 3., rtol=1e-3)
->>>>>>> 376c9d78
+    numpy.testing.assert_allclose(nd[:, 0], s['Position'].sum(axis=-1) / 3., rtol=1e-3)